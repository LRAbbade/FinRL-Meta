import numpy as np
import pandas as pd
# from basic_processor import BasicProcessor
from finrl_meta.data_processors.basic_processor import BasicProcessor

class QuantConnectEngineer(BasicProcessor):
    def __init__(self, data_source: str, **kwargs):
        BasicProcessor.__init__(self, data_source, **kwargs)
<<<<<<< HEAD
    def data_fetch(start_time, end_time, stock_list, resolution=Resolution.Daily) :
        #resolution: Daily, Hour, Minute, Second
        qb = QuantBook()
        for stock in stock_list:
            qb.AddEquity(stock)
        history = qb.History(qb.Securities.Keys, start_time, end_time, resolution)
        return history

=======

    # def data_fetch(start_time, end_time, stock_list, resolution=Resolution.Daily) :
    #     #resolution: Daily, Hour, Minute, Second
    #     qb = QuantBook()
    #     for stock in stock_list:
    #         qb.AddEquity(stock)
    #     history = qb.History(qb.Securities.Keys, start_time, end_time, resolution)
    #     return history

    def download_data(self, ticker_list: List[str], start_date: str, end_date: str, time_interval: str) -> pd.DataFrame:
        self.start = start_date
        self.end = end_date
        self.time_interval = time_interval
        # self.time_zone = calc_time_zone(ticker_list, TIME_ZONE_SELFDEFINED, USE_TIME_ZONE_SELFDEFINED)

        # start_date = pd.Timestamp(start_date, tz=self.time_zone)
        # end_date = pd.Timestamp(end_date, tz=self.time_zone) + pd.Timedelta(days=1)
        qb = QuantBook()
        for stock in ticker_list:
            qb.AddEquity(stock)
        history = qb.History(qb.Securities.Keys, start_date, end_date, time_interval)
        return history

>>>>>>> 8f195efc

    # def preprocess(df, stock_list):
    #     df = df[['open','high','low','close','volume']]
    #     if_first_time = True
    #     for stock in stock_list:
    #         if if_first_time:
    #             ary = df.loc[stock].values
    #             if_first_time = False
    #         else:
    #             temp = df.loc[stock].values
    #             ary = np.hstack((ary,temp))
    #     return ary<|MERGE_RESOLUTION|>--- conflicted
+++ resolved
@@ -6,16 +6,6 @@
 class QuantConnectEngineer(BasicProcessor):
     def __init__(self, data_source: str, **kwargs):
         BasicProcessor.__init__(self, data_source, **kwargs)
-<<<<<<< HEAD
-    def data_fetch(start_time, end_time, stock_list, resolution=Resolution.Daily) :
-        #resolution: Daily, Hour, Minute, Second
-        qb = QuantBook()
-        for stock in stock_list:
-            qb.AddEquity(stock)
-        history = qb.History(qb.Securities.Keys, start_time, end_time, resolution)
-        return history
-
-=======
 
     # def data_fetch(start_time, end_time, stock_list, resolution=Resolution.Daily) :
     #     #resolution: Daily, Hour, Minute, Second
@@ -39,16 +29,3 @@
         history = qb.History(qb.Securities.Keys, start_date, end_date, time_interval)
         return history
 
->>>>>>> 8f195efc
-
-    # def preprocess(df, stock_list):
-    #     df = df[['open','high','low','close','volume']]
-    #     if_first_time = True
-    #     for stock in stock_list:
-    #         if if_first_time:
-    #             ary = df.loc[stock].values
-    #             if_first_time = False
-    #         else:
-    #             temp = df.loc[stock].values
-    #             ary = np.hstack((ary,temp))
-    #     return ary