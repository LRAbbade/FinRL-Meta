--- conflicted
+++ resolved
@@ -9,11 +9,8 @@
 
 class BasicProcessor:
     def __init__(self, data_source: str, **kwargs):
-<<<<<<< HEAD
-=======
 
         assert data_source in ["alpaca", "ccxt", "binance", "iexcloud", "joinquant", "quantconnect", "ricequant", "wrds", "yahoofinance", "tusharepro", ], "Data source input is NOT supported yet."
->>>>>>> 1a827ef7
         self.data_source = data_source
         self.time_interval = TIME_INTERVAL
         self.time_zone = ''
