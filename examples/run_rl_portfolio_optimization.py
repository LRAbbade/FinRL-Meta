--- conflicted
+++ resolved
@@ -1,17 +1,13 @@
 import os
 
 import pandas as pd
+from agents.stablebaselines3_models import DRLAgent
+from meta import config, config_tickers
+from meta.data_processor import DataProcessor
+from meta.env_portfolio_allocation.env_portfolio_yahoofinance import \
+    StockPortfolioEnv
 from stable_baselines3 import A2C
 
-<<<<<<< HEAD
-=======
-from agents.stablebaselines3_models import DRLAgent
-from meta import config
-from meta import config_tickers
-from meta.data_processor import DataProcessor
-from meta.env_portfolio_allocation.env_portfolio_yahoofinance import StockPortfolioEnv
-
->>>>>>> 2269a44a
 
 def data_split(df, start, end, target_date_col="time"):
     """
